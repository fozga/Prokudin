<<<<<<< HEAD
"""
Main application window for the RGB Channel Processor.

This module defines the MainWindow class, which manages the overall GUI layout, application state, and user interactions for the RGB Channel Processor.

Cross-references:
    - widgets.image_viewer.ImageViewer: Main image display widget.
    - widgets.channel_controller.ChannelController: Per-channel controls.
    - handlers.channels: Channel loading and adjustment logic.
    - handlers.display: Main display update logic.
    - handlers.keyboard: Keyboard shortcut handling.
    - core.image_processing: Image combination and adjustment utilities.
"""

=======
>>>>>>> 74f108d9
from PyQt5.QtWidgets import (QMainWindow, QWidget, QHBoxLayout, QVBoxLayout,
                             QToolBar, QAction, QComboBox, QPushButton)
from PyQt5.QtCore import Qt, QRect
from widgets.image_viewer import ImageViewer
from widgets.channel_controller import ChannelController
from handlers.keyboard import handle_key_press
from handlers.channels import load_channel, adjust_channel, update_channel_preview, show_single_channel
from handlers.display import update_main_display
from core.image_processing import combine_channels

class MainWindow(QMainWindow):
    """
    Main application window for the RGB Channel Processor.

    This window manages the overall GUI layout, holds the state of loaded and processed images,
    and connects user interactions (buttons, sliders, keyboard) to the processing logic.

    Related components:
        - ImageViewer (widgets.image_viewer): Displays the main image.
        - ChannelController (widgets.channel_controller): Controls for each RGB channel.
        - handlers.channels: Functions for loading and adjusting channels.
        - handlers.display: Functions for updating the main display.
        - handlers.keyboard: Keyboard shortcut handling.
    """
    
    def __init__(self):
        """
        Initialize the main window, set up the title, geometry, internal state,
        and construct the user interface.

        Args:
            self (MainWindow): The instance of the main window.

        Returns:
            None
        """
        super().__init__()
        self.setWindowTitle("RGB Channel Processor")
        self.setGeometry(100, 100, 1200, 800)

        # State: original, aligned, and processed images for R, G, B channels
        self.original_images = [None, None, None]
        self.aligned = [None, None, None]
        self.processed = [None, None, None]
        # Display state
        self.show_combined = True  # If True, show combined RGB; else show single channel
        self.current_channel = 0   # Index of the currently selected channel
        
        # Crop-related state
        self.crop_mode = False
        self.crop_rect = None
        self.crop_ratio = None
        
        self.init_ui()

    def init_ui(self):
        """
        Build the main UI layout: image viewer and channel controllers.

        Args:
            self (MainWindow): The instance of the main window.

        Returns:
            None

        - Adds an ImageViewer widget for displaying images.
        - Adds three ChannelController widgets (R, G, B) with sliders and load buttons.
        - Connects controller signals to appropriate handler functions.

        Cross-references:
            - ImageViewer
            - ChannelController
            - handlers.channels.load_channel, adjust_channel, update_channel_preview, show_single_channel
        """
        main_widget = QWidget()
        main_layout = QHBoxLayout(main_widget)

        # Add crop mode button (QPushButton)
        self.crop_mode_btn = QPushButton("Crop")
        self.crop_mode_btn.clicked.connect(self.toggle_crop_mode)

        # Crop controls widget (already present)
        self.crop_ratio_combo = QComboBox()
        self.crop_ratio_combo.addItem("Free", None)
        self.crop_ratio_combo.addItem("16:9", (16, 9))
        self.crop_ratio_combo.addItem("3:2", (3, 2))
        self.crop_ratio_combo.addItem("4:3", (4, 3))
        self.crop_ratio_combo.addItem("5:4", (5, 4))
        self.crop_ratio_combo.addItem("1:1", (1, 1))
        self.crop_ratio_combo.addItem("4:5", (4, 5))
        self.crop_ratio_combo.addItem("3:4", (3, 4))
        self.crop_ratio_combo.addItem("2:3", (2, 3))
        self.crop_ratio_combo.addItem("9:16", (9, 16))
        self.crop_ratio_combo.currentIndexChanged.connect(self.set_crop_ratio)

        self.crop_controls_widget = QWidget()
        crop_controls_layout = QHBoxLayout(self.crop_controls_widget)
        crop_controls_layout.setContentsMargins(0, 0, 0, 0)
        crop_controls_layout.addWidget(self.crop_ratio_combo)
        self.accept_crop_btn = QPushButton("Accept Crop")
        self.accept_crop_btn.clicked.connect(self.apply_crop)
        crop_controls_layout.addWidget(self.accept_crop_btn)
        self.cancel_crop_btn = QPushButton("Cancel Crop")
        self.cancel_crop_btn.clicked.connect(self.cancel_crop)
        crop_controls_layout.addWidget(self.cancel_crop_btn)
        self.crop_controls_widget.setVisible(False)

        # Main vertical layout for left side (crop button + crop controls + image viewer)
        left_panel = QVBoxLayout()
        left_panel.addWidget(self.crop_mode_btn)
        left_panel.addWidget(self.crop_controls_widget)
        self.viewer = ImageViewer()
        left_panel.addWidget(self.viewer, 70)

        main_layout.addLayout(left_panel, 70)

        # Right panel with channel controllers
        right_panel = QVBoxLayout()
        self.controllers = [
            ChannelController("red", Qt.red),
            ChannelController("green", Qt.green),
            ChannelController("blue", Qt.blue)
        ]

        for idx, controller in enumerate(self.controllers):
            # Connect load button and sliders to handlers
            controller.btn_load.clicked.connect(lambda _, i=idx: load_channel(self, i))
            controller.slider_brightness.valueChanged.connect(lambda v, i=idx: adjust_channel(self, i))
            controller.slider_contrast.valueChanged.connect(lambda v, i=idx: adjust_channel(self, i))
            controller.slider_intensity.valueChanged.connect(lambda v, i=idx: update_main_display(self))
            controller.preview_label.mousePressEvent = (lambda event, i=idx: show_single_channel(self, i))

            right_panel.addWidget(controller)
        right_panel.addStretch()
        main_layout.addLayout(right_panel, 30)

        self.setCentralWidget(main_widget)

    def toggle_crop_mode(self):
<<<<<<< HEAD
        """
        Toggles the crop mode in the application.

        Args:
            self (MainWindow): The instance of the main window.

        Returns:
            None

        - Enables crop mode if currently disabled.
        - Displays crop controls and initializes the crop rectangle.
        - Uses the last saved crop rectangle if available.

        Cross-references:
            - ImageViewer.set_crop_mode
            - update_main_display
        """
        if self.crop_mode:
            return
=======
        if self.crop_mode:
            return
        if not any(img is not None for img in self.processed):
            return  # Add error message in UI
>>>>>>> 74f108d9
        self.crop_mode = True
        self.crop_mode_btn.setVisible(False)
        self.crop_controls_widget.setVisible(True)
        # Use last saved crop rectangle if available
        if hasattr(self.viewer, '_saved_crop_rect') and self.viewer._saved_crop_rect:
            self.crop_rect = QRect(self.viewer._saved_crop_rect)
        else:
            if any(img is not None for img in self.processed):
                for img in self.processed:
                    if img is not None:
                        img_w, img_h = img.shape[1], img.shape[0]
                        rect_w = int(img_w * 0.8)
                        rect_h = int(img_h * 0.8)
                        x = (img_w - rect_w) // 2
                        y = (img_h - rect_h) // 2
                        self.crop_rect = QRect(x, y, rect_w, rect_h)
                        break
                if self.crop_ratio:
                    self.crop_rect = self._get_aspect_crop_rect(self.crop_rect, self.crop_ratio)
        self.viewer.set_crop_mode(self.crop_mode)
        if self.crop_rect:
            self.viewer.set_crop_rect(self.crop_rect)
        update_main_display(self)

    def cancel_crop(self):
<<<<<<< HEAD
        """
        Cancels the current crop operation.

        Args:
            self (MainWindow): The instance of the main window.

        Returns:
            None

        - Exits crop mode without applying changes.
        - Restores the last saved crop rectangle if available.

        Cross-references:
            - ImageViewer.set_crop_mode
            - update_main_display
        """
=======
>>>>>>> 74f108d9
        self.crop_mode = False
        self.crop_mode_btn.setVisible(True)
        self.crop_controls_widget.setVisible(False)
        if hasattr(self.viewer, '_saved_crop_rect') and self.viewer._saved_crop_rect:
            self.crop_rect = QRect(self.viewer._saved_crop_rect)
            self.viewer.set_crop_rect(self.crop_rect)
        else:
            self.crop_rect = None
        self.viewer.set_crop_mode(False)
        update_main_display(self)

    def set_crop_ratio(self, index):
<<<<<<< HEAD
        """
        Sets the aspect ratio for the crop rectangle.

        Args:
            self (MainWindow): The instance of the main window.
            index (int): The index of the selected aspect ratio in the combo box.

        Returns:
            None

        - Adjusts the crop rectangle to maintain the selected aspect ratio.
        - Updates the viewer to reflect the new ratio.

        Cross-references:
            - ImageViewer.set_crop_ratio
            - update_main_display
        """
=======
>>>>>>> 74f108d9
        self.crop_ratio = self.crop_ratio_combo.currentData()
        # Always get the current rectangle from the viewer
        current_rect = self.viewer._crop_rect if self.viewer._crop_rect else self.crop_rect
        if current_rect and self.crop_ratio:
            new_rect = self._get_aspect_crop_rect(current_rect, self.crop_ratio)
            self.crop_rect = new_rect
            self.viewer.set_crop_ratio(self.crop_ratio)
            self.viewer.set_crop_rect(new_rect)
            # Keep viewer._crop_rect and self.crop_rect in sync
        elif current_rect:
            # Free mode
            self.viewer.set_crop_ratio(None)
            self.viewer.set_crop_rect(current_rect)
            self.crop_rect = current_rect
        update_main_display(self)

    def _get_aspect_crop_rect(self, rect, ratio):
<<<<<<< HEAD
        """
        Returns the largest rectangle with the given aspect ratio that fits within the given rect,
        centered at the same point as the original rect.

        Args:
            self (MainWindow): The instance of the main window.
            rect (QRect): The original rectangle.
            ratio (tuple): The desired aspect ratio as (width, height).

        Returns:
            QRect: The adjusted rectangle.

        Cross-references:
            - set_crop_ratio
        """
=======
>>>>>>> 74f108d9
        if not rect or not ratio:
            return rect
        orig_w = rect.width()
        orig_h = rect.height()
        center = rect.center()
        w, h = ratio
        target_ratio = w / h
        # Try to maintain width first
        new_w = orig_w
        new_h = int(new_w / target_ratio)
        if new_h > orig_h:
            new_h = orig_h
            new_w = int(new_h * target_ratio)
        # Center the new rect
        new_left = center.x() - new_w // 2
        new_top = center.y() - new_h // 2
        return QRect(new_left, new_top, new_w, new_h)

    def apply_crop(self):
<<<<<<< HEAD
        """
        Applies the current crop rectangle to the processed images.

        Args:
            self (MainWindow): The instance of the main window.

        Returns:
            None

        - Saves the crop rectangle for future use.
        - Exits crop mode and updates the main display.

        Cross-references:
            - ImageViewer._crop_rect, _saved_crop_rect
            - update_main_display
        """
=======
>>>>>>> 74f108d9
        crop_rect = self.viewer._crop_rect if self.viewer._crop_rect else self.crop_rect
        if not crop_rect or not any(img is not None for img in self.processed):
            return
        self.viewer._saved_crop_rect = crop_rect
        self.crop_mode = False
        self.crop_mode_btn.setVisible(True)
        self.crop_controls_widget.setVisible(False)
        self.viewer.set_crop_mode(False)
        update_main_display(self)

    def keyPressEvent(self, event):
        """
        Handle key press events for channel switching and display mode.

        Args:
            self (MainWindow): The instance of the main window.
            event (QKeyEvent): The key press event.

        Returns:
            None

        Delegates to handle_key_press; falls back to default if not handled.

        Cross-references:
            - handlers.keyboard.handle_key_press
            - toggle_crop_mode
            - cancel_crop
            - apply_crop
        """
        if self.crop_mode:
            if event.key() == Qt.Key_Escape:
                self.cancel_crop()
            elif event.key() == Qt.Key_Return or event.key() == Qt.Key_Enter:
                self.apply_crop()
            # Do not allow toggling crop mode with 'C' while in crop mode
            else:
                super().keyPressEvent(event)
        else:
            if event.key() == Qt.Key_C:
                self.toggle_crop_mode()
            elif not handle_key_press(self, event):
                super().keyPressEvent(event)<|MERGE_RESOLUTION|>--- conflicted
+++ resolved
@@ -1,4 +1,3 @@
-<<<<<<< HEAD
 """
 Main application window for the RGB Channel Processor.
 
@@ -13,8 +12,7 @@
     - core.image_processing: Image combination and adjustment utilities.
 """
 
-=======
->>>>>>> 74f108d9
+
 from PyQt5.QtWidgets import (QMainWindow, QWidget, QHBoxLayout, QVBoxLayout,
                              QToolBar, QAction, QComboBox, QPushButton)
 from PyQt5.QtCore import Qt, QRect
@@ -154,7 +152,6 @@
         self.setCentralWidget(main_widget)
 
     def toggle_crop_mode(self):
-<<<<<<< HEAD
         """
         Toggles the crop mode in the application.
 
@@ -172,14 +169,10 @@
             - ImageViewer.set_crop_mode
             - update_main_display
         """
-        if self.crop_mode:
-            return
-=======
         if self.crop_mode:
             return
         if not any(img is not None for img in self.processed):
             return  # Add error message in UI
->>>>>>> 74f108d9
         self.crop_mode = True
         self.crop_mode_btn.setVisible(False)
         self.crop_controls_widget.setVisible(True)
@@ -205,7 +198,6 @@
         update_main_display(self)
 
     def cancel_crop(self):
-<<<<<<< HEAD
         """
         Cancels the current crop operation.
 
@@ -222,8 +214,6 @@
             - ImageViewer.set_crop_mode
             - update_main_display
         """
-=======
->>>>>>> 74f108d9
         self.crop_mode = False
         self.crop_mode_btn.setVisible(True)
         self.crop_controls_widget.setVisible(False)
@@ -236,7 +226,6 @@
         update_main_display(self)
 
     def set_crop_ratio(self, index):
-<<<<<<< HEAD
         """
         Sets the aspect ratio for the crop rectangle.
 
@@ -254,8 +243,6 @@
             - ImageViewer.set_crop_ratio
             - update_main_display
         """
-=======
->>>>>>> 74f108d9
         self.crop_ratio = self.crop_ratio_combo.currentData()
         # Always get the current rectangle from the viewer
         current_rect = self.viewer._crop_rect if self.viewer._crop_rect else self.crop_rect
@@ -273,7 +260,6 @@
         update_main_display(self)
 
     def _get_aspect_crop_rect(self, rect, ratio):
-<<<<<<< HEAD
         """
         Returns the largest rectangle with the given aspect ratio that fits within the given rect,
         centered at the same point as the original rect.
@@ -289,8 +275,6 @@
         Cross-references:
             - set_crop_ratio
         """
-=======
->>>>>>> 74f108d9
         if not rect or not ratio:
             return rect
         orig_w = rect.width()
@@ -310,7 +294,6 @@
         return QRect(new_left, new_top, new_w, new_h)
 
     def apply_crop(self):
-<<<<<<< HEAD
         """
         Applies the current crop rectangle to the processed images.
 
@@ -327,8 +310,6 @@
             - ImageViewer._crop_rect, _saved_crop_rect
             - update_main_display
         """
-=======
->>>>>>> 74f108d9
         crop_rect = self.viewer._crop_rect if self.viewer._crop_rect else self.crop_rect
         if not crop_rect or not any(img is not None for img in self.processed):
             return
