--- conflicted
+++ resolved
@@ -1,5 +1,4 @@
 """
-<<<<<<< HEAD
 Channel controller widget for RGB channel adjustment and preview in the UI.
 """
 
@@ -7,18 +6,6 @@
 
 import cv2  # type: ignore
 import numpy as np
-=======
-Channel controller widget for the RGB Channel Processor application.
-
-This module defines the ChannelController class, which provides UI controls for loading, adjusting, and previewing a single RGB channel.
-
-Cross-references:
-    - main_window.MainWindow: Instantiates ChannelController for each channel.
-    - handlers.channels: Connects to load_channel, adjust_channel, update_channel_preview.
-"""
-
-from PyQt5.QtWidgets import QGroupBox, QVBoxLayout, QPushButton, QLabel
->>>>>>> adbd90f9
 from PyQt5.QtCore import Qt
 from PyQt5.QtGui import QImage, QPixmap
 from PyQt5.QtWidgets import QGroupBox, QLabel, QPushButton, QVBoxLayout, QWidget
