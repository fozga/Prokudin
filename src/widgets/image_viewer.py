--- conflicted
+++ resolved
@@ -1,5 +1,4 @@
 """
-<<<<<<< HEAD
 Custom QGraphicsView widget for displaying and interacting with images,
 including zoom, fit-to-view, and drag-to-pan functionality.
 """
@@ -10,21 +9,6 @@
 from PyQt5.QtGui import QMouseEvent, QPainter, QPixmap, QResizeEvent, QWheelEvent
 from PyQt5.QtWidgets import QGraphicsPixmapItem, QGraphicsScene, QGraphicsView, QWidget
 
-=======
-Image viewer widget for the RGB Channel Processor application.
-
-This module defines the ImageViewer class, a custom QGraphicsView for displaying images with zoom, pan, and cropping capabilities.
-
-Cross-references:
-    - main_window.MainWindow: Uses ImageViewer for main image display.
-    - handlers.display: Calls set_image and crop-related methods.
-"""
-
-from PyQt5.QtWidgets import QGraphicsView, QGraphicsScene, QGraphicsRectItem
-from PyQt5.QtCore import Qt, QRectF, QPointF, QRect
-from PyQt5.QtGui import QPainter, QPixmap, QPen, QColor
-from PyQt5.QtWidgets import QApplication
->>>>>>> adbd90f9
 
 class ImageViewer(QGraphicsView):
     """
@@ -45,15 +29,9 @@
       - Automatic scene rect and transformation management.
 
     Attributes:
-<<<<<<< HEAD
-        _zoom (float): Current zoom factor.
-        _fit_to_view (bool): Whether the image is fit to the view.
-        _scene (QGraphicsScene): The graphics scene containing the image.
-=======
         zoom (float): Current zoom factor.
         fit_to_view (bool): Whether the image is fit to the view.
         scene (QGraphicsScene): The graphics scene containing the image.
->>>>>>> adbd90f9
         photo (QGraphicsPixmapItem): The pixmap item displaying the image.
     """
 
@@ -69,19 +47,11 @@
             None
         """
         super().__init__(parent)
-<<<<<<< HEAD
-        self._zoom = 1.0
-        self._fit_to_view = False
-        self._scene = QGraphicsScene(self)
-        self.photo: Union[QGraphicsPixmapItem, None] = self._scene.addPixmap(QPixmap())
-        self.setScene(self._scene)
-=======
         self.zoom = 1.0
         self.fit_to_view = False
         self.scene = QGraphicsScene(self)
-        self.photo = self.scene.addPixmap(QPixmap())
+        self.photo: Union[QGraphicsPixmapItem, None] = self._scene.addPixmap(QPixmap())
         self.setScene(self.scene)
->>>>>>> adbd90f9
         self.setRenderHints(QPainter.Antialiasing | QPainter.SmoothPixmapTransform)
         self.setDragMode(QGraphicsView.ScrollHandDrag)
         self.setVerticalScrollBarPolicy(Qt.ScrollBarPolicy.ScrollBarAsNeeded)
@@ -90,9 +60,6 @@
         self.setTransformationAnchor(QGraphicsView.AnchorUnderMouse)
         self.setResizeAnchor(QGraphicsView.AnchorUnderMouse)
 
-<<<<<<< HEAD
-    def toggle_view(self) -> None:
-=======
         # Crop-related state
         self._crop_mode = False
         self._crop_rect = None  # Current temporary crop rectangle
@@ -107,8 +74,7 @@
         self._fixed_edges = None
         self._min_crop_size = 50
 
-    def toggle_view(self):
->>>>>>> adbd90f9
+    def toggle_view(self): -> None:
         """
         Toggles between fit-to-view and manual zoom modes.
 
@@ -118,17 +84,10 @@
         Returns:
             None
         """
-<<<<<<< HEAD
-        self._fit_to_view = not self._fit_to_view
-        if self._fit_to_view:
-            self.fitInView(self.sceneRect(), Qt.AspectRatioMode.KeepAspectRatio)
-            self._zoom = 1.0
-=======
         self.fit_to_view = not self.fit_to_view
         if self.fit_to_view:
-            self.fitInView(self.sceneRect(), Qt.KeepAspectRatio)
+            self.fitInView(self.sceneRect(), Qt.AspectRatioMode.KeepAspectRatio)
             self.zoom = 1.0
->>>>>>> adbd90f9
         else:
             self.resetTransform()
             self.zoom = 1.0
@@ -149,16 +108,10 @@
             - Fits the image to the view.
             - Resets the zoom factor.
         """
-<<<<<<< HEAD
         if self.photo is not None:
             self.photo.setPixmap(pixmap)
             self.fitInView(self.photo, Qt.AspectRatioMode.KeepAspectRatio)
-        self._zoom = 1.0
-=======
-        self.photo.setPixmap(pixmap)
-        self.fitInView(self.photo, Qt.KeepAspectRatio)
         self.zoom = 1.0
->>>>>>> adbd90f9
 
     def wheelEvent(self, event: Union[QWheelEvent, None]) -> None:  # pylint: disable=C0103
         """
@@ -175,34 +128,20 @@
         - Exits fit-to-view mode on manual zoom.
         - Otherwise, passes the event to the base class.
         """
-<<<<<<< HEAD
         if event is not None:
             if event.modifiers() & Qt.KeyboardModifier.ControlModifier:
                 zoom_factor = 1.25
                 if event.angleDelta().y() > 0:
                     self.scale(zoom_factor, zoom_factor)
-                    self._zoom *= zoom_factor
-                    self._fit_to_view = False  # Exit fit-to-view on manual zoom
+                    self.zoom *= zoom_factor
+                    self.fit_to_view = False  # Exit fit-to-view on manual zoom
                 else:
                     self.scale(1 / zoom_factor, 1 / zoom_factor)
-                    self._zoom /= zoom_factor
-                    self._fit_to_view = False
+                    self.zoom /= zoom_factor
+                    self.fit_to_view = False
                 event.accept()
             else:
                 super().wheelEvent(event)
-=======
-        if event.modifiers() & Qt.ControlModifier:
-            zoom_factor = 1.25
-            if event.angleDelta().y() > 0:
-                self.scale(zoom_factor, zoom_factor)
-                self.zoom *= zoom_factor
-                self.fit_to_view = False  # Exit fit-to-view on manual zoom
-            else:
-                self.scale(1/zoom_factor, 1/zoom_factor)
-                self.zoom /= zoom_factor
-                self.fit_to_view = False
-            event.accept()
->>>>>>> adbd90f9
         else:
             super().wheelEvent(event)
 
@@ -219,13 +158,8 @@
 
         - If in fit-to-view mode, refits the image to the new view size.
         """
-<<<<<<< HEAD
-        if self._fit_to_view:
+        if self.fit_to_view:
             self.fitInView(self.sceneRect(), Qt.AspectRatioMode.KeepAspectRatio)
-=======
-        if self.fit_to_view:
-            self.fitInView(self.sceneRect(), Qt.KeepAspectRatio)
->>>>>>> adbd90f9
         super().resizeEvent(event)
 
     def mousePressEvent(self, event: Union[QMouseEvent, None]) -> None:  # pylint: disable=C0103
@@ -242,11 +176,6 @@
         - Enables scroll-hand drag mode on left mouse button press.
         """
 
-<<<<<<< HEAD
-        if event is not None:
-            if event.button() == Qt.MouseButton.LeftButton:
-                self.setDragMode(QGraphicsView.ScrollHandDrag)
-=======
         if self._crop_mode and event.button() == Qt.LeftButton:
             self._drag_handle = self.get_handle_at(event.pos())
             if self._drag_handle:
@@ -270,9 +199,8 @@
                     self.setCursor(Qt.ClosedHandCursor)
                 event.accept()
                 return
-        if event.button() == Qt.LeftButton:
+        if event.button() == Qt.MouseButton.LeftButton:
             self.setDragMode(QGraphicsView.ScrollHandDrag)
->>>>>>> adbd90f9
         super().mousePressEvent(event)
 
     def mouseReleaseEvent(self, event: Union[QMouseEvent, None]) -> None:  # pylint: disable=C0103
